--- conflicted
+++ resolved
@@ -850,15 +850,14 @@
         return (C)computerConnectorTester.connector;
     }
 
-<<<<<<< HEAD
     protected User configRoundtrip(User u) throws Exception {
         submit(createWebClient().goTo(u.getUrl()+"/configure").getFormByName("config"));
         return u;
-=======
+    }
+        
     protected <V extends View> V configRoundtrip(V view) throws Exception {
         submit(createWebClient().getPage(view, "configure").getFormByName("viewConfig"));
         return view;
->>>>>>> bc030c3b
     }
 
 
