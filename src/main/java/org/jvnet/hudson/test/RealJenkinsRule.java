--- conflicted
+++ resolved
@@ -288,7 +288,7 @@
                     if (localData != null) {
                         new HudsonHomeLoader.Local(description.getTestClass().getMethod(description.getMethodName()), localData.value()).copy(home);
                     }
-                    if (!supportsPortFileName(findJenkinsWar().getAbsolutePath())) {
+                    if (!supportsPortFileName(getWarAbsolutePath())) {
                         port = IOUtil.randomTcpPort();
                     }
                     File plugins = new File(home, "plugins");
@@ -475,11 +475,12 @@
                 "-DRealJenkinsRule.location=" + RealJenkinsRule.class.getProtectionDomain().getCodeSource().getLocation(),
                 "-DRealJenkinsRule.description=" + description,
                 "-DRealJenkinsRule.token=" + token));
-        String war = findJenkinsWar().getAbsolutePath();
+
         portFile = new File(home, "jenkins-port.txt");
         portFile.deleteOnExit();
 
-        if (supportsPortFileName(war)) {
+        String warAbsolutePath = getWarAbsolutePath();
+        if (supportsPortFileName(warAbsolutePath)) {
             argv.add("-Dwinstone.portFileName=" + portFile);
         }
         if (new DisableOnDebug(null).isDebugging()) {
@@ -487,14 +488,9 @@
         }
         argv.addAll(javaOptions);
 
-        String warAbsolutePath = war == null ? findJenkinsWar().getAbsolutePath() : war.getAbsolutePath();
 
         argv.addAll(Arrays.asList(
-<<<<<<< HEAD
-                "-jar", war,
-=======
                 "-jar", warAbsolutePath,
->>>>>>> 1230bb3e
                 "--enable-future-java",
                 "--httpPort=" + port, // initially port=0. On subsequent runs, the port is set to the port used allocated randomly on the first run.
                 "--httpListenAddress=127.0.0.1",
@@ -560,6 +556,10 @@
         }
     }
 
+    private String getWarAbsolutePath() throws Exception {
+        return war == null ? findJenkinsWar().getAbsolutePath() : war.getAbsolutePath();
+    }
+
     private static boolean supportsPortFileName(String war) throws IOException {
         JarFile warFile = new JarFile(war);
         String jenkinsVersion = warFile.getManifest().getMainAttributes().getValue("Jenkins-Version");
@@ -594,11 +594,7 @@
         HttpURLConnection conn = (HttpURLConnection) endpoint("step").openConnection();
         conn.setRequestProperty("Content-Type", "application/octet-stream");
         conn.setDoOutput(true);
-<<<<<<< HEAD
         Init2.writeSer(conn.getOutputStream(), Arrays.asList(token, s, getUrl()));
-        Throwable error = (Throwable) Init2.readSer(conn.getInputStream(), null);
-=======
-        Init2.writeSer(conn.getOutputStream(), Arrays.asList(token, s));
         Throwable error;
         try {
             error = (Throwable) Init2.readSer(conn.getInputStream(), null);
@@ -613,7 +609,6 @@
             }
             throw e;
         }
->>>>>>> 1230bb3e
         if (error != null) {
             throw error;
         }
@@ -723,20 +718,15 @@
                 new NamingThreadFactory(Executors.defaultThreadFactory(), RealJenkinsRule.class.getName() + ".STEP_RUNNER"));
         @POST
         public void doStep(StaplerRequest req, StaplerResponse rsp) throws Throwable {
-            List<?> parameters = (List<?>) Init2.readSer(req.getInputStream(), Endpoint.class.getClassLoader());
-            checkToken((String) parameters.get(0));
-            Step s = (Step) parameters.get(1);
-            URL url = (URL) parameters.get(2);
+            List<?> tokenAndStep = (List<?>) Init2.readSer(req.getInputStream(), Endpoint.class.getClassLoader());
+            checkToken((String) tokenAndStep.get(0));
+            Step s = (Step) tokenAndStep.get(1);
+            URL url = (URL) tokenAndStep.get(2);
+
             Throwable err = null;
-<<<<<<< HEAD
-            try (CustomJenkinsRule rule = new CustomJenkinsRule(url); ACLContext ctx = ACL.as(ACL.SYSTEM)) {
-                s.run(rule);
-            } catch (Throwable t) {
-                err = t;
-=======
             try {
                 STEP_RUNNER.submit(() -> {
-                    try (CustomJenkinsRule rule = new CustomJenkinsRule(); ACLContext ctx = ACL.as(ACL.SYSTEM)) {
+                    try (CustomJenkinsRule rule = new CustomJenkinsRule(url); ACLContext ctx = ACL.as(ACL.SYSTEM)) {
                         s.run(rule);
                     } catch (Throwable t) {
                         throw new RuntimeException(t);
@@ -747,7 +737,6 @@
                 err = e.getCause().getCause();
             } catch (CancellationException | InterruptedException e) {
                 err = e;
->>>>>>> 1230bb3e
             }
             // TODO use raw err if it seems safe enough
             Init2.writeSer(rsp.getOutputStream(), err != null ? new ProxyException(err) : null);
