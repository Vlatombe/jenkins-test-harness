--- conflicted
+++ resolved
@@ -247,14 +247,10 @@
                 System.out.println("=== Starting " + description);
                 try {
                     home = tmp.allocate();
-<<<<<<< HEAD
-=======
                     LocalData localData = description.getAnnotation(LocalData.class);
                     if (localData != null) {
                         new HudsonHomeLoader.Local(description.getTestClass().getMethod(description.getMethodName()), localData.value()).copy(home);
                     }
-                    port = IOUtil.randomTcpPort();
->>>>>>> eca094c6
                     File plugins = new File(home, "plugins");
                     plugins.mkdir();
                     FileUtils.copyURLToFile(RealJenkinsRule.class.getResource("RealJenkinsRuleInit.jpi"), new File(plugins, "RealJenkinsRuleInit.jpi"));
