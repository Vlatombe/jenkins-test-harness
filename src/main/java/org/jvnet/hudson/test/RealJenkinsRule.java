--- conflicted
+++ resolved
@@ -442,13 +442,9 @@
         argv.addAll(javaOptions);
         argv.addAll(Arrays.asList(
                 "-jar", findJenkinsWar().getAbsolutePath(),
-<<<<<<< HEAD
+                "--enable-future-java",
                 "--httpPort=" + port,
                 "--httpListenAddress=127.0.0.1",
-=======
-                "--enable-future-java",
-                "--httpPort=" + port, "--httpListenAddress=127.0.0.1",
->>>>>>> 00697631
                 "--prefix=/jenkins"));
         ProcessBuilder pb = new ProcessBuilder(argv);
         System.out.println("Launching: " + pb.command());
