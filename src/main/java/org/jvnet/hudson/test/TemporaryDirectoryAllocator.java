/*
 * The MIT License
 * 
 * Copyright (c) 2004-2009, Sun Microsystems, Inc., Kohsuke Kawaguchi
 * 
 * Permission is hereby granted, free of charge, to any person obtaining a copy
 * of this software and associated documentation files (the "Software"), to deal
 * in the Software without restriction, including without limitation the rights
 * to use, copy, modify, merge, publish, distribute, sublicense, and/or sell
 * copies of the Software, and to permit persons to whom the Software is
 * furnished to do so, subject to the following conditions:
 * 
 * The above copyright notice and this permission notice shall be included in
 * all copies or substantial portions of the Software.
 * 
 * THE SOFTWARE IS PROVIDED "AS IS", WITHOUT WARRANTY OF ANY KIND, EXPRESS OR
 * IMPLIED, INCLUDING BUT NOT LIMITED TO THE WARRANTIES OF MERCHANTABILITY,
 * FITNESS FOR A PARTICULAR PURPOSE AND NONINFRINGEMENT. IN NO EVENT SHALL THE
 * AUTHORS OR COPYRIGHT HOLDERS BE LIABLE FOR ANY CLAIM, DAMAGES OR OTHER
 * LIABILITY, WHETHER IN AN ACTION OF CONTRACT, TORT OR OTHERWISE, ARISING FROM,
 * OUT OF OR IN CONNECTION WITH THE SOFTWARE OR THE USE OR OTHER DEALINGS IN
 * THE SOFTWARE.
 */
package org.jvnet.hudson.test;

import hudson.FilePath;

import java.io.File;
import java.io.IOException;
import java.util.HashSet;
import java.util.Set;

/**
 * Allocates temporary directories and cleans it up at the end.
 * @author Kohsuke Kawaguchi
 */
public class TemporaryDirectoryAllocator {
    /**
     * Remember allocated directories to delete them later.
     */
    private final Set<File> tmpDirectories = new HashSet<File>();

    /**
     * Directory in which we allocate temporary directories.
     */
    private final File base;

<<<<<<< HEAD
    /**
     * Whether there should be a space character in the allocated temporary directories names.
     * It forces slaves created from a {@link JenkinsRule} to work inside a hazardous path,
     * which can help catching shell quoting bugs.<br>
     * This option is controlled by the <code>jenkins.test.noSpaceInTmpDirs</code> system property.
     */
    private final boolean withoutSpace = Boolean.getBoolean("jenkins.test.noSpaceInTmpDirs");

=======
    @Deprecated
>>>>>>> 631ab680
    public TemporaryDirectoryAllocator(File base) {
        this.base = base;
    }

    public TemporaryDirectoryAllocator() {
        this.base = new File(System.getProperty("java.io.tmpdir"));
        base.mkdirs();
    }

    /**
     * Allocates a new empty temporary directory and returns it.
     *
     * This directory will be wiped out when {@link TemporaryDirectoryAllocator} gets disposed.
     * When this method returns, the directory already exists. 
     */
    public synchronized File allocate() throws IOException {
        try {
<<<<<<< HEAD
            File f = File.createTempFile("jenkins", (withoutSpace ? "test" : " test"), base);
=======
            File f = File.createTempFile("jkh", "", base);
>>>>>>> 631ab680
            f.delete();
            f.mkdirs();
            tmpDirectories.add(f);
            return f;
        } catch (IOException e) {
            throw new IOException("Failed to create a temporary directory in "+base,e);
        }
    }

    /**
     * Deletes all allocated temporary directories.
     */
    public synchronized void dispose() throws IOException, InterruptedException {
        IOException x = null;
        for (File dir : tmpDirectories)
            try {
                new FilePath(dir).deleteRecursive();
            } catch (IOException e) {
                x = e;
            }
        tmpDirectories.clear();
        if (x!=null)    throw new IOException("Failed to clean up temp dirs",x);
    }

    /**
     * Deletes all allocated temporary directories asynchronously.
     */
    public synchronized void disposeAsync() {
        final Set<File> tbr = new HashSet<File>(tmpDirectories);
        tmpDirectories.clear();

        new Thread("Disposing "+base) {
            public void run() {
                for (File dir : tbr)
                    try {
                        new FilePath(dir).deleteRecursive();
                    } catch (IOException e) {
                        e.printStackTrace();
                    } catch (InterruptedException e) {
                        e.printStackTrace();
                    }
            }
        }.start();
    }
}<|MERGE_RESOLUTION|>--- conflicted
+++ resolved
@@ -45,7 +45,6 @@
      */
     private final File base;
 
-<<<<<<< HEAD
     /**
      * Whether there should be a space character in the allocated temporary directories names.
      * It forces slaves created from a {@link JenkinsRule} to work inside a hazardous path,
@@ -54,9 +53,7 @@
      */
     private final boolean withoutSpace = Boolean.getBoolean("jenkins.test.noSpaceInTmpDirs");
 
-=======
     @Deprecated
->>>>>>> 631ab680
     public TemporaryDirectoryAllocator(File base) {
         this.base = base;
     }
@@ -74,11 +71,7 @@
      */
     public synchronized File allocate() throws IOException {
         try {
-<<<<<<< HEAD
-            File f = File.createTempFile("jenkins", (withoutSpace ? "test" : " test"), base);
-=======
-            File f = File.createTempFile("jkh", "", base);
->>>>>>> 631ab680
+            File f = File.createTempFile((withoutSpace ? "jkh" : "j h"), "", base);
             f.delete();
             f.mkdirs();
             tmpDirectories.add(f);
