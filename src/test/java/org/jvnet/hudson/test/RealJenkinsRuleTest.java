--- conflicted
+++ resolved
@@ -305,23 +305,15 @@
     @Test
     public void whenUsingWrongJavaHome() throws Throwable {
         IOException ex = assertThrows(
-<<<<<<< HEAD
-                IOException.class, () -> rr.withAltJavaHome("/noexists").startJenkins());
-=======
-                IOException.class, () -> rrWithFailure.withJavaHome("/noexists").startJenkins());
->>>>>>> 03c72bd9
+                IOException.class, () -> rr.withJavaHome("/noexists").startJenkins());
         assertThat(ex.getMessage(), containsString(File.separator + "noexists" + File.separator + "bin" + File.separator + "java"));
     }
 
     @Test 
     public void smokesJavaHome() throws Throwable {
         String altJavaHome = System.getProperty("java.home");
-<<<<<<< HEAD
         rr.addPlugins("plugins/structs.hpi");
-        rr.extraEnv("SOME_ENV_VAR", "value").extraEnv("NOT_SET", null).withAltJavaHome(altJavaHome).withLogger(Jenkins.class, Level.FINEST).then(RealJenkinsRuleTest::_smokes);
-=======
         rr.extraEnv("SOME_ENV_VAR", "value").extraEnv("NOT_SET", null).withJavaHome(altJavaHome).withLogger(Jenkins.class, Level.FINEST).then(RealJenkinsRuleTest::_smokes);
->>>>>>> 03c72bd9
     }
 
     // TODO interesting scenarios to test:
