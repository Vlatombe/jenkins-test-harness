--- conflicted
+++ resolved
@@ -45,11 +45,10 @@
     <tag>HEAD</tag>
   </scm>
 
-<<<<<<< HEAD
   <properties>
     <project.build.sourceEncoding>UTF-8</project.build.sourceEncoding>
   </properties>
-=======
+
   <repositories>
     <repository>
       <id>repo.jenkins-ci.org</id>
@@ -63,7 +62,6 @@
       <url>http://repo.jenkins-ci.org/public/</url>
     </pluginRepository>
   </pluginRepositories>
->>>>>>> d97dbf89
 
   <dependencies>
     <dependency>
