<?xml version="1.0" encoding="UTF-8"?>
<!--
The MIT License

Copyright (c) 2004-2009, Sun Microsystems, Inc., Kohsuke Kawaguchi

Permission is hereby granted, free of charge, to any person obtaining a copy
of this software and associated documentation files (the "Software"), to deal
in the Software without restriction, including without limitation the rights
to use, copy, modify, merge, publish, distribute, sublicense, and/or sell
copies of the Software, and to permit persons to whom the Software is
furnished to do so, subject to the following conditions:

The above copyright notice and this permission notice shall be included in
all copies or substantial portions of the Software.

THE SOFTWARE IS PROVIDED "AS IS", WITHOUT WARRANTY OF ANY KIND, EXPRESS OR
IMPLIED, INCLUDING BUT NOT LIMITED TO THE WARRANTIES OF MERCHANTABILITY,
FITNESS FOR A PARTICULAR PURPOSE AND NONINFRINGEMENT. IN NO EVENT SHALL THE
AUTHORS OR COPYRIGHT HOLDERS BE LIABLE FOR ANY CLAIM, DAMAGES OR OTHER
LIABILITY, WHETHER IN AN ACTION OF CONTRACT, TORT OR OTHERWISE, ARISING FROM,
OUT OF OR IN CONNECTION WITH THE SOFTWARE OR THE USE OR OTHER DEALINGS IN
THE SOFTWARE.
-->
<project xmlns="http://maven.apache.org/POM/4.0.0" xmlns:xsi="http://www.w3.org/2001/XMLSchema-instance" xsi:schemaLocation="http://maven.apache.org/POM/4.0.0 http://maven.apache.org/maven-v4_0_0.xsd">
  <modelVersion>4.0.0</modelVersion>

  <parent>
    <groupId>org.jenkins-ci</groupId>
    <artifactId>jenkins</artifactId>
    <version>1.52</version>
    <relativePath />
  </parent>

  <groupId>org.jenkins-ci.main</groupId>
  <artifactId>jenkins-test-harness</artifactId>
  <version>${revision}${changelist}</version>

  <name>Test harness for Jenkins and plugins</name>
  <description>Harness used to run functional tests of Jenkins core and plugins.</description>

  <scm>
    <connection>scm:git:git://github.com/jenkinsci/${project.artifactId}.git</connection>
    <developerConnection>scm:git:ssh://git@github.com/jenkinsci/${project.artifactId}.git</developerConnection>
    <url>https://github.com/jenkinsci/${project.artifactId}</url>
    <tag>${scmTag}</tag>
  </scm>

  <properties>
    <revision>2.55</revision>
    <changelist>-SNAPSHOT</changelist>
    <project.build.sourceEncoding>UTF-8</project.build.sourceEncoding>
    <jetty.version>9.4.5.v20170502</jetty.version>
    <java.level>8</java.level>
    <concurrency>1</concurrency> <!-- may use e.g. 2C for 2 × (number of cores) -->
    <!--TODO: fix FindBugs-->
    <findbugs.failOnError>false</findbugs.failOnError>
  </properties>

  <licenses>
    <license>
      <name>MIT</name>
      <url>http://opensource.org/licenses/MIT</url>
    </license>
  </licenses>

  <repositories>
    <repository>
      <id>repo.jenkins-ci.org</id>
      <url>https://repo.jenkins-ci.org/public/</url>
    </repository>
  </repositories>

  <pluginRepositories>
    <pluginRepository>
      <id>repo.jenkins-ci.org</id>
      <url>https://repo.jenkins-ci.org/public/</url>
    </pluginRepository>
  </pluginRepositories>

  <dependencies>
    <dependency>
      <groupId>org.jenkins-ci.main</groupId>
      <artifactId>jenkins-war</artifactId>
      <version>2.60.3</version>
      <type>executable-war</type>
      <exclusions>
        <exclusion>
          <groupId>org.jenkins-ci.modules</groupId>
          <artifactId>sshd</artifactId>
        </exclusion>
      </exclusions>
      <!--
        To ensure consistent set of core artifacts are used, force the users to declare
        a dependency to war
      -->
      <optional>true</optional>
    </dependency>
    <dependency>
      <groupId>org.eclipse.jetty</groupId>
      <artifactId>jetty-webapp</artifactId>
      <version>${jetty.version}</version>
    </dependency>
    <dependency>
      <groupId>org.eclipse.jetty</groupId>
      <artifactId>jetty-security</artifactId>
      <version>${jetty.version}</version>
    </dependency>
    <dependency>
      <groupId>junit</groupId>
      <artifactId>junit</artifactId>
    </dependency>
    <dependency>
      <groupId>org.hamcrest</groupId>
      <artifactId>hamcrest-library</artifactId>
      <version>1.3</version>
    </dependency>
    <dependency>
      <groupId>${project.groupId}</groupId>
      <artifactId>jenkins-test-harness-htmlunit</artifactId>
      <version>2.31-2</version>
      <exclusions>
        <exclusion>
          <groupId>commons-io</groupId>
          <artifactId>commons-io</artifactId>
        </exclusion>
      </exclusions>
    </dependency>
    <dependency>
      <groupId>org.jvnet.hudson</groupId>
      <artifactId>embedded-rhino-debugger</artifactId>
      <version>1.2</version>
      <exclusions>
        <exclusion>
          <groupId>org.jvnet.hudson</groupId>
          <artifactId>htmlunit-core-js</artifactId>
        </exclusion>
      </exclusions>
    </dependency>
    <dependency>
      <groupId>io.jenkins.lib</groupId>
      <artifactId>support-log-formatter</artifactId>
      <version>1.0</version>
    </dependency>
    <dependency>
      <groupId>org.netbeans.modules</groupId>
      <artifactId>org-netbeans-insane</artifactId>
      <version>RELEASE802</version>
    </dependency>
    <dependency>
      <groupId>com.github.spotbugs</groupId>
      <artifactId>spotbugs-annotations</artifactId>
      <optional>true</optional>
    </dependency>
    <dependency>
      <groupId>org.jenkins-ci</groupId>
      <artifactId>test-annotations</artifactId>
      <scope>test</scope>
    </dependency>
    <dependency>
      <groupId>org.jenkins-ci.plugins</groupId>
      <artifactId>matrix-auth</artifactId>
      <version>1.0.2</version>
      <scope>test</scope>
    </dependency>
    <dependency>
      <groupId>org.openjdk.jmh</groupId>
      <artifactId>jmh-core</artifactId>
      <version>1.21</version>
    </dependency>
    <dependency>
      <groupId>org.openjdk.jmh</groupId>
      <artifactId>jmh-generator-annprocess</artifactId>
      <version>1.21</version>
    </dependency>
  </dependencies>
  <build>
    <plugins>
      <plugin>
        <groupId>org.jenkins-ci.tools</groupId>
        <artifactId>maven-hpi-plugin</artifactId>
        <extensions>true</extensions>
      </plugin>
      <plugin>
        <groupId>org.kohsuke.stapler</groupId>
        <artifactId>maven-stapler-plugin</artifactId>
        <!-- version specified in grandparent pom -->
        <extensions>true</extensions>
      </plugin>
      <plugin>
        <groupId>org.apache.maven.plugins</groupId>
        <artifactId>maven-enforcer-plugin</artifactId>
        <configuration>
          <rules>
            <requireUpperBoundDeps>
              <excludes combine.children="append">
                <!--
                  Stapler requests Guava 14.0 and Jenkins core requests Guice 4.0 which requests
                  Guava 16.0.1. Core actually provides 11.0.1. Work around this mess by just
                  excluding Guava from the RequireUpperBoundDeps check. The long-term fix is
                  tracked in JENKINS-36779.
                -->
                <exclude>com.google.guava:guava</exclude>
              </excludes>
            </requireUpperBoundDeps>
          </rules>
        </configuration>
      </plugin>
      <plugin>
        <groupId>org.apache.maven.plugins</groupId>
        <artifactId>maven-surefire-plugin</artifactId>
        <!-- version specified in grandparent pom -->
        <configuration>
          <!-- SUREFIRE-1588 workaround; too late for systemProperties: -->
          <argLine>-Dfile.encoding=UTF-8 -Xmx256m -Djava.awt.headless=true -Djdk.net.URLClassPath.disableClassPathURLCheck=true</argLine>
          <systemPropertyVariables>
              <!-- use AntClassLoader that supports predictable file handle release -->
              <hudson.ClassicPluginStrategy.useAntClassLoader>true</hudson.ClassicPluginStrategy.useAntClassLoader>
              <hudson.maven.debug>${mavenDebug}</hudson.maven.debug>
              <buildDirectory>${project.build.directory}</buildDirectory>
          </systemPropertyVariables>
          <reuseForks>true</reuseForks>
          <forkCount>${concurrency}</forkCount>
          <rerunFailingTestsCount>4</rerunFailingTestsCount>
        </configuration>
      </plugin>
      <plugin>
        <groupId>org.codehaus.gmavenplus</groupId>
        <artifactId>gmavenplus-plugin</artifactId>
        <version>1.7.1</version>
        <executions>
          <execution>
            <id>preset-packager</id>
            <phase>process-resources</phase>
            <goals>
              <goal>execute</goal>
            </goals>
            <configuration>
              <scripts>
                <script>file:///${pom.basedir}/src/main/preset-data/package.groovy</script>
              </scripts>
            </configuration>
          </execution>
        </executions>
        <dependencies>
          <dependency>
            <groupId>org.apache.ant</groupId>
            <artifactId>ant</artifactId>
            <version>1.10.6</version>
          </dependency>
<<<<<<< HEAD
          <!-- Usually a dependency of ant, but some people seem to have an incomplete ant POM. See JENKINS-11416 -->
          <dependency>
            <groupId>org.apache.ant</groupId>
            <artifactId>ant-launcher</artifactId>
            <version>1.8.0</version>
=======
          <dependency>
            <groupId>org.codehaus.gmaven.runtime</groupId>
            <artifactId>gmaven-runtime-2.0</artifactId>
            <version>1.5-jenkins-1</version>
>>>>>>> 45537332
          </dependency>
        </dependencies>
      </plugin>
    </plugins>
  </build>

  <profiles>
    <profile>
        <id>skip-tests-on-release</id>
        <activation>
          <property>
            <name>performRelease</name>
            <value>true</value>
          </property>
        </activation>
        <properties>
          <skipTests>true</skipTests>
        </properties>
    </profile>
  </profiles>

</project><|MERGE_RESOLUTION|>--- conflicted
+++ resolved
@@ -248,18 +248,16 @@
             <artifactId>ant</artifactId>
             <version>1.10.6</version>
           </dependency>
-<<<<<<< HEAD
           <!-- Usually a dependency of ant, but some people seem to have an incomplete ant POM. See JENKINS-11416 -->
           <dependency>
             <groupId>org.apache.ant</groupId>
             <artifactId>ant-launcher</artifactId>
             <version>1.8.0</version>
-=======
+          </dependency>
           <dependency>
             <groupId>org.codehaus.gmaven.runtime</groupId>
             <artifactId>gmaven-runtime-2.0</artifactId>
             <version>1.5-jenkins-1</version>
->>>>>>> 45537332
           </dependency>
         </dependencies>
       </plugin>
