<?xml version="1.0" encoding="UTF-8"?>
<!--
The MIT License

Copyright (c) 2004-2009, Sun Microsystems, Inc., Kohsuke Kawaguchi

Permission is hereby granted, free of charge, to any person obtaining a copy
of this software and associated documentation files (the "Software"), to deal
in the Software without restriction, including without limitation the rights
to use, copy, modify, merge, publish, distribute, sublicense, and/or sell
copies of the Software, and to permit persons to whom the Software is
furnished to do so, subject to the following conditions:

The above copyright notice and this permission notice shall be included in
all copies or substantial portions of the Software.

THE SOFTWARE IS PROVIDED "AS IS", WITHOUT WARRANTY OF ANY KIND, EXPRESS OR
IMPLIED, INCLUDING BUT NOT LIMITED TO THE WARRANTIES OF MERCHANTABILITY,
FITNESS FOR A PARTICULAR PURPOSE AND NONINFRINGEMENT. IN NO EVENT SHALL THE
AUTHORS OR COPYRIGHT HOLDERS BE LIABLE FOR ANY CLAIM, DAMAGES OR OTHER
LIABILITY, WHETHER IN AN ACTION OF CONTRACT, TORT OR OTHERWISE, ARISING FROM,
OUT OF OR IN CONNECTION WITH THE SOFTWARE OR THE USE OR OTHER DEALINGS IN
THE SOFTWARE.
-->
<project xmlns="http://maven.apache.org/POM/4.0.0" xmlns:xsi="http://www.w3.org/2001/XMLSchema-instance" xsi:schemaLocation="http://maven.apache.org/POM/4.0.0 http://maven.apache.org/maven-v4_0_0.xsd">
  <modelVersion>4.0.0</modelVersion>

  <parent>
    <groupId>org.jenkins-ci</groupId>
    <artifactId>jenkins</artifactId>
    <version>1.72</version>
    <relativePath />
  </parent>

  <groupId>org.jenkins-ci.main</groupId>
  <artifactId>jenkins-test-harness</artifactId>
  <version>${changelist}</version>

  <name>Test harness for Jenkins and plugins</name>
  <description>Harness used to run functional tests of Jenkins core and plugins.</description>
  <url>https://github.com/jenkinsci/jenkins-test-harness</url>

  <licenses>
    <license>
      <name>MIT</name>
      <url>http://opensource.org/licenses/MIT</url>
    </license>
  </licenses>

  <scm>
    <connection>scm:git:git://github.com/jenkinsci/${project.artifactId}.git</connection>
    <developerConnection>scm:git:ssh://git@github.com/jenkinsci/${project.artifactId}.git</developerConnection>
    <tag>${scmTag}</tag>
    <url>https://github.com/jenkinsci/jenkins-test-harness</url>
  </scm>

  <properties>
    <changelist>999999-SNAPSHOT</changelist>
    <jenkins.version>2.204</jenkins.version>
    <project.build.sourceEncoding>UTF-8</project.build.sourceEncoding>
    <jetty.version>9.4.45.v20220203</jetty.version>
    <hamcrest.version>2.2</hamcrest.version>
    <jmh.version>1.34</jmh.version>
    <java.level>8</java.level>

    <!-- may use e.g. 2C for 2 × (number of cores) -->
    <concurrency>1</concurrency>

    <spotbugs.excludeFilterFile>${project.basedir}/src/spotbugs/excludesFilter.xml</spotbugs.excludeFilterFile>
  </properties>

  <dependencyManagement>
    <dependencies>
      <dependency>
        <groupId>org.jenkins-ci</groupId>
        <artifactId>annotation-indexer</artifactId>
        <version>1.16</version>
      </dependency>
      <dependency>
        <groupId>org.kohsuke</groupId>
        <artifactId>access-modifier-annotation</artifactId>
        <version>1.27</version>
      </dependency>
    </dependencies>
  </dependencyManagement>

  <dependencies>
    <dependency>
      <groupId>org.jenkins-ci.main</groupId>
      <artifactId>jenkins-war</artifactId>
<<<<<<< HEAD
      <version>2.339</version>
=======
      <version>${jenkins.version}</version>
>>>>>>> 00697631
      <type>executable-war</type>
      <!--
        To ensure consistent set of core artifacts are used, force the users to declare
        a dependency to war
      -->
      <optional>true</optional>
      <exclusions>
        <exclusion>
          <groupId>org.jenkins-ci.modules</groupId>
          <artifactId>sshd</artifactId>
        </exclusion>
      </exclusions>
    </dependency>
    <dependency>
      <groupId>${project.groupId}</groupId>
      <artifactId>jenkins-test-harness-htmlunit</artifactId>
      <version>80.vb_46fe6f076c9</version>
      <exclusions>
        <exclusion>
          <groupId>commons-io</groupId>
          <artifactId>commons-io</artifactId>
        </exclusion>
      </exclusions>
    </dependency>
    <dependency>
      <groupId>com.github.spotbugs</groupId>
      <artifactId>spotbugs-annotations</artifactId>
      <optional>true</optional>
    </dependency>
    <dependency>
      <groupId>io.jenkins.lib</groupId>
      <artifactId>support-log-formatter</artifactId>
      <version>1.1</version>
    </dependency>
    <dependency>
      <groupId>junit</groupId>
      <artifactId>junit</artifactId>
    </dependency>
    <dependency>
      <groupId>org.eclipse.jetty</groupId>
      <artifactId>jetty-security</artifactId>
      <version>${jetty.version}</version>
    </dependency>
    <dependency>
      <groupId>org.eclipse.jetty</groupId>
      <artifactId>jetty-webapp</artifactId>
      <version>${jetty.version}</version>
    </dependency>
    <dependency>
      <groupId>org.eclipse.jetty.websocket</groupId>
      <artifactId>websocket-api</artifactId>
      <version>${jetty.version}</version>
    </dependency>
    <dependency>
      <!-- or javax-websocket-server-impl -->
      <groupId>org.eclipse.jetty.websocket</groupId>
      <artifactId>websocket-server</artifactId>
      <version>${jetty.version}</version>
    </dependency>
    <dependency>
      <groupId>org.hamcrest</groupId>
      <artifactId>hamcrest</artifactId>
      <version>${hamcrest.version}</version>
    </dependency>
    <dependency>
      <groupId>org.hamcrest</groupId>
      <artifactId>hamcrest-core</artifactId>
      <version>${hamcrest.version}</version>
    </dependency>
    <dependency>
      <groupId>org.hamcrest</groupId>
      <artifactId>hamcrest-library</artifactId>
      <version>${hamcrest.version}</version>
    </dependency>
    <dependency>
      <groupId>org.jvnet.hudson</groupId>
      <artifactId>embedded-rhino-debugger</artifactId>
      <version>1.2</version>
      <exclusions>
        <exclusion>
          <groupId>org.jvnet.hudson</groupId>
          <artifactId>htmlunit-core-js</artifactId>
        </exclusion>
      </exclusions>
    </dependency>
    <dependency>
      <groupId>org.netbeans.modules</groupId>
      <artifactId>org-netbeans-insane</artifactId>
      <version>RELEASE126</version>
    </dependency>
    <dependency>
      <groupId>org.openjdk.jmh</groupId>
      <artifactId>jmh-core</artifactId>
      <version>${jmh.version}</version>
    </dependency>
    <dependency>
      <groupId>org.openjdk.jmh</groupId>
      <artifactId>jmh-generator-annprocess</artifactId>
      <version>${jmh.version}</version>
    </dependency>
    <dependency>
      <groupId>org.jenkins-ci</groupId>
      <artifactId>test-annotations</artifactId>
      <scope>test</scope>
    </dependency>
    <dependency>
      <groupId>org.jenkins-ci.plugins</groupId>
      <artifactId>matrix-auth</artifactId>
      <version>1.0.2</version>
      <scope>test</scope>
    </dependency>
  </dependencies>

  <repositories>
    <repository>
      <id>repo.jenkins-ci.org</id>
      <url>https://repo.jenkins-ci.org/public/</url>
    </repository>
  </repositories>

  <pluginRepositories>
    <pluginRepository>
      <id>repo.jenkins-ci.org</id>
      <url>https://repo.jenkins-ci.org/public/</url>
    </pluginRepository>
  </pluginRepositories>
  <build>
    <plugins>
      <plugin>
        <artifactId>maven-dependency-plugin</artifactId>
        <executions>
          <execution>
            <id>extra-plugins</id>
            <goals>
              <goal>copy</goal>
            </goals>
            <phase>process-test-resources</phase>
            <configuration>
              <artifactItems>
                <artifactItem>
                  <groupId>org.jenkins-ci.plugins</groupId>
                  <artifactId>structs</artifactId>
                  <version>1.21</version>
                  <type>hpi</type>
                </artifactItem>
              </artifactItems>
              <outputDirectory>${project.build.testOutputDirectory}/plugins</outputDirectory>
              <stripVersion>true</stripVersion>
              <overWriteIfNewer>true</overWriteIfNewer>
              <overWriteReleases>false</overWriteReleases>
              <overWriteSnapshots>true</overWriteSnapshots>
            </configuration>
          </execution>
        </executions>
      </plugin>
      <plugin>
        <groupId>org.apache.maven.plugins</groupId>
        <artifactId>maven-enforcer-plugin</artifactId>
        <configuration>
          <rules>
            <requireUpperBoundDeps>
              <excludes combine.children="append">
                <!--
                  Stapler requests Guava 14.0 and Jenkins core requests Guice 4.0 which requests
                  Guava 16.0.1. Core actually provides 11.0.1. Work around this mess by just
                  excluding Guava from the RequireUpperBoundDeps check. The long-term fix is
                  tracked in JENKINS-36779.
                -->
                <exclude>com.google.guava:guava</exclude>
              </excludes>
            </requireUpperBoundDeps>
          </rules>
        </configuration>
      </plugin>
      <plugin>
        <groupId>org.apache.maven.plugins</groupId>
        <artifactId>maven-surefire-plugin</artifactId>
        <!-- version specified in grandparent pom -->
        <configuration>
          <argLine>-Xmx256m -Djava.awt.headless=true</argLine>
          <systemPropertyVariables>
            <hudson.maven.debug>${mavenDebug}</hudson.maven.debug>
            <buildDirectory>${project.build.directory}</buildDirectory>
          </systemPropertyVariables>
          <reuseForks>false</reuseForks>
          <forkCount>${concurrency}</forkCount>
          <trimStackTrace>false</trimStackTrace>
        </configuration>
      </plugin>
      <plugin>
        <groupId>org.codehaus.gmavenplus</groupId>
        <artifactId>gmavenplus-plugin</artifactId>
        <version>1.13.1</version>
        <dependencies>
          <dependency>
            <groupId>org.apache.ant</groupId>
            <artifactId>ant</artifactId>
            <version>1.10.12</version>
          </dependency>
        </dependencies>
        <executions>
          <execution>
            <id>preset-packager</id>
            <goals>
              <goal>execute</goal>
            </goals>
            <phase>process-resources</phase>
            <configuration>
              <scripts>
                <script>file:///${pom.basedir}/src/main/preset-data/package.groovy</script>
              </scripts>
            </configuration>
          </execution>
        </executions>
      </plugin>
      <plugin>
        <groupId>org.jenkins-ci.tools</groupId>
        <artifactId>maven-hpi-plugin</artifactId>
        <extensions>true</extensions>
      </plugin>
      <plugin>
        <groupId>org.kohsuke.stapler</groupId>
        <artifactId>maven-stapler-plugin</artifactId>
        <!-- version specified in grandparent pom -->
        <extensions>true</extensions>
      </plugin>
    </plugins>
  </build>

  <profiles>
    <profile>
      <id>skip-tests-on-release</id>
      <activation>
        <property>
          <name>performRelease</name>
          <value>true</value>
        </property>
      </activation>
      <properties>
        <skipTests>true</skipTests>
      </properties>
    </profile>
    <profile>
      <id>rerunFailingTests</id>
      <activation>
        <property>
          <name>!test</name>
        </property>
      </activation>
      <properties>
        <surefire.rerunFailingTestsCount>4</surefire.rerunFailingTestsCount>
      </properties>
    </profile>
  </profiles>

</project><|MERGE_RESOLUTION|>--- conflicted
+++ resolved
@@ -56,7 +56,7 @@
 
   <properties>
     <changelist>999999-SNAPSHOT</changelist>
-    <jenkins.version>2.204</jenkins.version>
+    <jenkins.version>2.339</jenkins.version>
     <project.build.sourceEncoding>UTF-8</project.build.sourceEncoding>
     <jetty.version>9.4.45.v20220203</jetty.version>
     <hamcrest.version>2.2</hamcrest.version>
@@ -88,11 +88,7 @@
     <dependency>
       <groupId>org.jenkins-ci.main</groupId>
       <artifactId>jenkins-war</artifactId>
-<<<<<<< HEAD
-      <version>2.339</version>
-=======
       <version>${jenkins.version}</version>
->>>>>>> 00697631
       <type>executable-war</type>
       <!--
         To ensure consistent set of core artifacts are used, force the users to declare
